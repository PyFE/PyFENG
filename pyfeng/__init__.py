--- conflicted
+++ resolved
@@ -4,11 +4,7 @@
 from .bsm import Bsm, BsmDisp
 from .cev import Cev
 from .gamma import InvGam, InvGauss
-<<<<<<< HEAD
-from .sv_fft import HestonFft,RoughHestonFft, BsmFft, OusvFft, VarGammaFft, ExpNigFft
-=======
-from .sv_fft import HestonFft, BsmFft, OusvFft, VarGammaFft, ExpNigFft, Sv32Fft
->>>>>>> c1ab23c4
+from .sv_fft import HestonFft,RoughHestonFft, BsmFft, OusvFft, VarGammaFft, ExpNigFft, Sv32Fft
 from .sabr import (
     SabrHagan2002,
     SabrNormVolApprox,
