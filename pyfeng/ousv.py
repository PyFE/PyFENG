import numpy as np
import scipy.integrate as scint
from . import sv_abc as sv


class OusvIFT(sv.SvABC):
    """
    The implementation of Schobel & Zhu (1998)'s inverse FT pricing formula for European
    options the Ornstein-Uhlenbeck driven stochastic volatility process.

    References:
        - Schöbel, R., & Zhu, J. (1999). Stochastic Volatility With an Ornstein–Uhlenbeck Process: an Extension. Review of Finance, 3(1), 23–46. https://doi.org/10.1023/A:1009803506170

    Examples:
        >>> import pyfeng as pf
        >>> model = pf.OusvIFT(0.2, mr=4, vov=0.1, rho=-0.7, intr=0.09531)
        >>> model.price(100, 100, texp=np.array([1, 5, 10]))
        array([13.21493, 40.79773, 62.76312])
        >>> model = pf.OusvIFT(0.25, mr=8, vov=0.3, rho=-0.6, intr=0.09531)
        >>> model.price(np.array([90, 100, 110]), 100, texp=1)
        array([21.41873, 15.16798, 10.17448])
    """

    var_process = False

    def D_B_C(self, s1, s2, s3, texp):
        # implement the formula for D(t,T), B(t,T), C(t,T) in paper appendix
        mr, theta, vov = self.mr, self.theta, self.vov

        gamma1 = np.sqrt(2 * vov ** 2 * s1 + mr ** 2)
        gamma2 = (mr - 2 * vov ** 2 * s3) / gamma1
        gamma3 = mr ** 2 * theta - s2 * vov ** 2
        sinh = np.sinh(gamma1 * texp)
        cosh = np.cosh(gamma1 * texp)
        sincos = sinh + gamma2 * cosh
        cossin = cosh + gamma2 * sinh
        ktg3 = mr * theta * gamma1 - gamma2 * gamma3
        s2g3 = vov ** 2 * gamma1 ** 3

        D = (mr - gamma1 * sincos / cossin) / vov ** 2
        B = ((ktg3 + gamma3 * sincos) / cossin - mr * theta * gamma1) / (
            vov ** 2 * gamma1
        )
        C = (
            -0.5 * np.log(cossin)
            + 0.5 * mr * texp
            + ((mr * theta * gamma1) ** 2 - gamma3 ** 2)
            / (2 * s2g3)
            * (sinh / cossin - gamma1 * texp)
            + ktg3 * gamma3 / s2g3 * ((cosh - 1) / cossin)
        )

        return D, B, C

    def f_1(self, phi, texp):
        # implement the formula (12)
        mr, theta, vov, rho = self.mr, self.theta, self.vov, self.rho

        tmp = 1 + 1j * phi
        s1 = 0.5 * tmp * (-tmp * (1 - rho ** 2) + (1 - 2 * mr * rho / vov))
        s2 = tmp * mr * theta * rho / vov
        s3 = 0.5 * tmp * rho / vov

        res = -0.5 * rho * tmp * (self.sigma ** 2 / vov + vov * texp)
        D, B, C = self.D_B_C(s1, s2, s3, texp)
        res += (D/2 * self.sigma + B) * self.sigma + C
        return np.exp(res)

    def f_2(self, phi, texp):
        # implement the formula (13)
        mr, theta, vov, rho = self.mr, self.theta, self.vov, self.rho

        s1 = 0.5 * phi * (phi * (1 - rho ** 2) + 1j * (1 - 2 * mr * rho / vov))
        s2 = 1j * phi * mr * theta * rho / vov
        s3 = 0.5 * 1j * phi * rho / vov

        res = -0.5 * 1j * phi * rho * (self.sigma ** 2 / vov + vov * texp)
        D, B, C = self.D_B_C(s1, s2, s3, texp)
        res += (D/2 * self.sigma + B) * self.sigma + C
        return np.exp(res)

    def price(self, strike, spot, texp, cp=1):
        # implement the formula (14) and (15)
        fwd, df, _ = self._fwd_factor(spot, texp)

        kk = strike / fwd
        log_k = np.log(kk)
        J, h = 100001, 0.001   # need to take these as parameters
        phi = (np.arange(J)[:, None] + 1) * h  # shape=(J,1)

        ff = self.f_1(phi, texp) - kk * self.f_2(phi, texp)

        ## Need to convert using iFFT later
        price = scint.simps(
            (ff * np.exp(-1j * phi * log_k) / (1j * phi)).real,
            dx=h, axis=0,
        ) / np.pi

        price += (1 - kk) / 2 * np.where(cp > 0, 1, -1)

        if len(price) == 1:
            price = price[0]

        return df * fwd * price


class OusvCondMC(sv.SvABC, sv.CondMcBsmABC):
    """
    OUSV model with conditional Monte-Carlo simulation
    The SDE of SV is: d sigma_t = mr (theta - sigma_t) dt + vov dB_T
    """

    var_process = False

    def vol_paths(self, tobs):
        # 2d array of (time, path) including t=0
        exp_tobs = np.exp(self.mr * tobs)

        bm_path = self._bm_incr(exp_tobs**2 - 1, cum=True, rng_index=0)  # B_s (0 <= s <= 1)
        sigma_t = self.theta + (
            self.sigma - self.theta + self.vov / np.sqrt(2 * self.mr) * bm_path
        ) / exp_tobs[:, None]
        sigma_t = np.insert(sigma_t, 0, self.sigma, axis=0)
        return sigma_t

    def cond_spot_sigma(self, texp):

        rhoc = np.sqrt(1.0 - self.rho ** 2)
        tobs = self.tobs(texp)
        n_dt = len(tobs)
        sigma_paths = self.vol_paths(tobs)
        sigma_final = sigma_paths[-1, :]
        int_sigma = scint.simps(sigma_paths, dx=1, axis=0) / n_dt
        int_var = scint.simps(sigma_paths ** 2, dx=1, axis=0) / n_dt

        spot_cond = np.exp(
            self.rho
            * (
                (sigma_final ** 2 - self.sigma ** 2) / (2 * self.vov)
                - self.vov * texp / 2
                - self.mr * self.theta / self.vov * int_sigma
                + (self.mr / self.vov - self.rho / 2) * int_var
            )
        )  # scaled by initial value

        # scaled by initial volatility
        sigma_cond = rhoc * np.sqrt(int_var) / self.sigma

<<<<<<< HEAD
        return fwd_cond, vol_cond


class OusvExactMC(sv.SvABC, sv.CondMcBsmABC):


    # rng_index: 0 for vol_path, 1 for sin, 2 for price
    int_sig = None
    int_var = None
    sighat = None

    vol_paths = OusvCondMC.vol_paths

    def set_mc_params(self, n_path=10000, dt=0.05, n_sin=2, rn_seed=None):
        """
        Set MC parameters

        Args:
            n_path: number of paths
            dt: time step for Euler/Milstein steps
            rn_seed: random number seed
            antithetic: antithetic
        """
        self.n_sin = n_sin
        super().set_mc_params(n_path, dt, rn_seed, True)

    @staticmethod
    def _a2sum(mr_t, ns=0, odd=None):
        if odd == 2:  # even
            rv = OusvExactMC._a2sum(mr_t / 2) / 2 ** 2
        elif odd == 1:  # odd
            rv = (mr_t / np.tanh(mr_t) - 1) / mr_t ** 2 - OusvExactMC._a2sum(mr_t / 2) / 2 ** 2
        else:  # all
            rv = (mr_t / np.tanh(mr_t) - 1) / mr_t ** 2

        if ns == 0:
            return rv

        n_pi_2 = (np.arange(1, ns + 1) * np.pi) ** 2
        a2 = 2 / (mr_t ** 2 + n_pi_2)

        if odd == 2:  # even
            rv -= np.sum(a2[1::2])
        elif odd == 1:  # odd
            rv -= np.sum(a2[::2])
        else:  # all
            rv -= np.sum(a2)
        return rv

    @staticmethod
    def _a2overn2sum(mr_t, ns=0, odd=None):
        if odd == 2:  # even
            rv = OusvExactMC._a2overn2sum(mr_t / 2) / 2 ** 4
        elif odd == 1:  # odd
            rv = (1 / 3 - (mr_t / np.tanh(mr_t) - 1) / mr_t ** 2) / mr_t ** 2 - OusvExactMC._a2overn2sum(mr_t / 2) / 2 ** 4
        else:  # all
            rv = (1 / 3 - (mr_t / np.tanh(mr_t) - 1) / mr_t ** 2) / mr_t ** 2

        if ns == 0:
            return rv

        n_pi_2 = (np.arange(1, ns + 1) * np.pi) ** 2
        a2overn2 = 2 / n_pi_2 / (mr_t ** 2 + n_pi_2)

        if odd == 2:  # even
            rv -= np.sum(a2overn2[1::2])
        elif odd == 1:  # odd
            rv -= np.sum(a2overn2[::2])
        else:  # all
            rv -= np.sum(a2overn2)
        return rv

    @staticmethod
    def _a4sum(mr_t, ns=0, odd=None):
        if odd == 2:  # even
            rv = OusvExactMC._a4sum(mr_t / 2) / 2 ** 4
        elif odd == 1:  # odd
            rv = (mr_t / np.tanh(mr_t) + mr_t ** 2 / np.sinh(mr_t) ** 2 - 2) / mr_t ** 4 - OusvExactMC._a4sum(mr_t / 2) / 2 ** 4
        else:  # all
            rv = (mr_t / np.tanh(mr_t) + mr_t ** 2 / np.sinh(mr_t) ** 2 - 2) / mr_t ** 4

        if ns == 0:
            return rv

        n_pi_2 = (np.arange(1, ns + 1) * np.pi) ** 2
        a4 = 4 / (mr_t ** 2 + n_pi_2) ** 2

        if odd == 2:  # even
            rv -= np.sum(a4[1::2])
        elif odd == 1:  # odd
            rv -= np.sum(a4[::2])
        else:  # all
            rv -= np.sum(a4)
        return rv

    @staticmethod
    def _a6sum(mr_t, ns=0, odd=None):
        if odd == 2:  # even
            rv = OusvExactMC._a6sum(mr_t / 2) / 2 ** 6
        elif odd == 1:  # odd
            rv = (3 * mr_t / np.tanh(mr_t) + (3 + 2 * mr_t / np.tanh(mr_t)) * mr_t ** 2 / np.sinh(mr_t) ** 2 - 8) / (
                        2 * mr_t ** 6) - OusvExactMC._a6sum(mr_t / 2) / 2 ** 6
        else:  # all
            rv = (3 * mr_t / np.tanh(mr_t) + (3 + 2 * mr_t / np.tanh(mr_t)) * mr_t ** 2 / np.sinh(mr_t) ** 2 - 8) / (
                        2 * mr_t ** 6)

        if ns == 0:
            return rv

        n_pi_2 = (np.arange(1, ns + 1) * np.pi) ** 2
        a6 = 8 / (mr_t ** 2 + n_pi_2) ** 3

        if odd == 2:  # even
            rv -= np.sum(a6[1::2])
        elif odd == 1:  # odd
            rv -= np.sum(a6[::2])
        else:  # all
            rv -= np.sum(a6)
        return rv

    @staticmethod
    def _a6n2sum(mr_t, ns=0, odd=None):
        if odd == 2:  # even
            rv = OusvExactMC._a6n2sum(mr_t / 2) / 2 ** 4
        elif odd == 1:  # odd
            rv = 2 * OusvExactMC._a4sum(mr_t) - mr_t ** 2 * OusvExactMC._a6sum(mr_t) - OusvExactMC._a6n2sum(mr_t / 2) / 2 ** 4
        else:  # all
            rv = 2 * OusvExactMC._a4sum(mr_t) - mr_t ** 2 * OusvExactMC._a6sum(mr_t)

        if ns == 0:
            return rv

        n_pi_2 = (np.arange(1, ns + 1) * np.pi) ** 2
        a6n2 = n_pi_2 * 8 / (mr_t ** 2 + n_pi_2) ** 3

        if odd == 2:  # even
            rv -= np.sum(a6n2[1::2])
        elif odd == 1:  # odd
            rv -= np.sum(a6n2[::2])
        else:  # all
            rv -= np.sum(a6n2)
        return rv


    def cond_states(self, tobs, n_path, n_sin, n_sin_max=None):
        assert n_sin // 2 * 2 == n_sin
        n_sin_max = n_sin_max or n_sin

        n_path_half = int(n_path//2)
        mr, vov, vinf = self.mr, self.vov, self.theta

        dt_arr = np.diff(tobs, prepend=0)
        n_dt = dt_arr.shape[0]

        self.sigma_t = self.vol_paths(tobs)
        self.int_sig = np.zeros((n_dt, n_path_half))
        self.int_var = np.zeros((n_dt, n_path))

        sig0 = self.sigma

        # random number for (time, path,
        zn = self.rng_array[1].standard_normal(size=(int(n_path//2), n_dt, n_sin_max + 5)).transpose((1, 0, 2))
        zn = np.stack([zn, -zn], axis=2).reshape(n_dt, 2*n_path, -1)

        for (i, dt) in enumerate(dt_arr):
            # scalars
            mr_t = mr * dt
            e_mr = np.exp(-mr_t)
            sinh = np.sinh(mr_t)
            cosh = np.cosh(mr_t)

            z_g = zn[i, :, 0]
            z_p = zn[i, :, 1]
            z_q = zn[i, :, 2]
            z_r = zn[i, :, 3]
            z_sin = zn[i, :, 4:n_sin + 4]

            self.sighat[i, :] = sighat = vov * np.sqrt(e_mr * sinh / mr) * z0

            n_pi = np.pi * np.arange(1, n_sin + 1)
            an2 = 2 / (mr_t ** 2 + n_pi ** 2)  ## Careful: an contains texp in sqrt
            an = np.sqrt(an2)
            an3_n_pi = an2 * an * n_pi

            g_std = np.sqrt(OusvExactMC._a2overn2sum(mr_t, ns=n_sin, odd=1))
            p_std = np.sqrt(OusvExactMC._a6n2sum(mr_t, ns=n_sin, odd=1))
            q_std = np.sqrt(OusvExactMC._a6n2sum(mr_t, ns=n_sin, odd=2))  # even
            corr = OusvExactMC._a4sum(mr_t, ns=n_sin, odd=1) / (g_std * p_std)

            z_g = corr * z_p + np.sqrt(1 - corr ** 2) * z_g
            z_g *= g_std
            z_p *= p_std
            z_q *= q_std
            z_g += z_sin[:, ::2] @ (an[::2] / n_pi[::2])
            z_p += z_sin[:, ::2] @ an3_n_pi[::2]
            z_q += z_sin[:, 1::2] @ an3_n_pi[1::2]

            UT = (cosh - 1) / (mr * sinh) * sighat + 2 * vov * dt * np.sqrt(dt) * z_g
            UT = vinf * dt + (sig0 - vinf) * (1 - e_mr) / mr + np.array([UT, -UT])

            # VT: odd terms
            VT = sighat * (sig0 - vinf) * (dt / sinh - e_mr / mr) + (sig0 - vinf) * vov * dt * np.sqrt(dt) * (
                        (1 + e_mr) * z_p + (1 - e_mr) * z_q)
            VT = 2 * vinf * UT + np.array([VT, -VT])

            ## VT: constant terms
            VT += -vinf ** 2 * dt + (sig0 - vinf) ** 2 * (1 - e_mr ** 2) / (2 * mr)
            ## VT: even terms
            VT += (sinh * cosh - mr_t) / (2 * mr * sinh ** 2) * sighat ** 2 + sighat * vov * dt * np.sqrt(dt) * (
                        z_p - z_q)

            # LN variate (even term)
            m1 = OusvExactMC._a2sum(mr_t, ns=n_sin)
            var = 2 * OusvExactMC._a4sum(mr_t, ns=n_sin)
            ln_sig = np.sqrt(np.log(1 + var / m1 ** 2))
            VT += 0.5 * (dt * vov) ** 2 * (
                        z_sin ** 2 @ an ** 2 + m1 * np.exp(ln_sig * (np.array([z_r, -z_r]) - 0.5 * ln_sig)))

            sighat = vinf + (sig0 - vinf) * e_mr + np.array([sighat, -sighat])

        return sighat.flatten('F'), UT.flatten('F'), VT.flatten('F')

    def cond_fwd_vol(self, texp):
        n_sin = np.min(np.int(self.n_sin * texp / 2) * 2, 2)
        s_t, u_t, v_t = self.cond_states(texp, self.n_path, n_sin)

        fwd_cond = np.exp(
            self.rho * ((s_t ** 2 - self.sigma ** 2) / (2 * self.vov) - self.vov * texp / 2 \
            - (self.mr * self.theta / self.vov) * u_t + (self.mr / self.vov - self.rho / 2) * v_t) \
        )
        if self.correct:
            fwd_err = np.mean(fwd_cond) - 1
            fwd_cond /= (1 + fwd_err)
        else:
            fwd_err = None

        vol_cond = np.sqrt((1-self.rho ** 2) * v_t / texp / self.sigma**2)

        return fwd_cond, vol_cond

    def price_paths(self, tobs):
        price = np.zeros((len(tobs)+1, self.n_path))
        dt_arr = np.diff(np.atleast_1d(tobs), prepend=0)
        s_0 = self.sigma

        price[0, :] = s_0
        for k, dt in enumerate(dt_arr):
            s_t, u_t, v_t = self.cond_states(s_0, dt)

            xx = np.random.normal(int(self.n_path // 2))
            xx = np.array([xx, -xx]).flatten('F')

            price[k+1, :] = (self.intr - self.vov/2)*dt + self.rho*((s_t ** 2 - s_0 ** 2) / (2 * self.vov) \
                - (self.mr * self.theta / self.vov) * u_t + (self.mr / self.vov - 0.5 / self.rho) * v_t) \
                + np.sqrt((1-self.rho**2)*v_t) * xx
            s_0 = s_t

        np.exp(price, out=price)

        return price


    def price_variance_swap(self, tobs):
        p_path = self.price_paths(self, tobs)
=======
        return spot_cond, sigma_cond
>>>>>>> f2218bdb
<|MERGE_RESOLUTION|>--- conflicted
+++ resolved
@@ -146,8 +146,7 @@
         # scaled by initial volatility
         sigma_cond = rhoc * np.sqrt(int_var) / self.sigma
 
-<<<<<<< HEAD
-        return fwd_cond, vol_cond
+        return fwd_cond, sigma_cond
 
 
 class OusvExactMC(sv.SvABC, sv.CondMcBsmABC):
@@ -410,7 +409,4 @@
 
 
     def price_variance_swap(self, tobs):
-        p_path = self.price_paths(self, tobs)
-=======
-        return spot_cond, sigma_cond
->>>>>>> f2218bdb
+        p_path = self.price_paths(self, tobs)